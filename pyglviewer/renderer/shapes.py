"""
Core Shapes module providing classes for creating and manipulating 3D primitives.
Includes vertex data structures, shape containers, and shape factory methods.
"""

import numpy as np
from dataclasses import dataclass
from OpenGL.GL import *
from pyglviewer.utils.colour import Colour
from pyglviewer.utils.transform import Transform
from pyglviewer.renderer.shader import Shader, DefaultShaders

@dataclass
class ArrowDimensions:
    """Dimensions for arrow objects."""
    shaft_radius: float
    head_radius: float
    head_length: float


class Vertex:
    """
    Represents a vertex in 3D space with position, colour, and normal attributes.
    Provides memory layout information for OpenGL vertex buffer organization.
    Each vertex contains position (xyz), colour (rgb), and normal (xyz) data.
    
    Attributes:
        position (np.array): 3D position vector (x, y, z)
        colour (np.array): RGB colour values (r, g, b)
        normal (np.array): Normal vector (nx, ny, nz)
    """

    def __init__(self, position, colour, normal):
        self.position = np.array(position, dtype=np.float32)
        self.colour = np.array(colour, dtype=np.float32)
        self.normal = np.array(normal, dtype=np.float32)

    def to_array(self):
        return np.concatenate([self.position, self.colour, self.normal])

    @staticmethod
    def from_array(data, offset=0):
        """Create vertex from flat array data."""
        return Vertex(
            position=data[offset:offset+3],
            colour=data[offset+3:offset+6],
            normal=data[offset+6:offset+9]
        )

    @staticmethod
    def vertex_size():
        """Get the size of a vertex in bytes."""
        return 9 * np.dtype(np.float32).itemsize
    
class Shape:
    
    """
    Container for 3D shape data including vertices and indices.
    Use the Shapes factory class for helper functions to create shape objects.
    Provides methods for combining and transforming shapes.
    Vertices are stored in their transformed state.

    Attributes:
        draw_type (int): OpenGL draw type (GL_TRIANGLES, GL_LINES, etc.)
        vertices (list[Vertex]): List of vertices defining the shape
        indices (np.array): Indices of the vertices to render
    """
    def __init__(self, draw_type, vertices=None, indices=None, shader=None):
        """
        Args:
            vertices (list[Vertex]): List of vertices
            indices (list[int]): List of indices
        """
        self.draw_type = draw_type
        self.shader = shader or DefaultShaders.default_shader
        self.vertices = np.array(vertices, dtype=Vertex) if vertices is not None else []
        self.indices = np.array(indices, dtype=np.uint32) if indices is not None else []
        self.vertex_count = len(vertices) if vertices is not None else 0
        self.index_count = len(indices) if indices is not None else 0
        
    def __add__(self, other):
        """Combine two shapes into a single shape.
        
        Args:
            other (Shape): Shape to combine with this one
        
        Returns:
            Shape: Combined shape with adjusted indices
            
        Raises:
            TypeError: If other is not a Shape instance
        """
        if not isinstance(other, Shape):
            raise TypeError("Can only add Shape to Shape")

        if self.draw_type != other.draw_type:
            raise ValueError("Cannot combine shapes with different draw types")

        if self.shader != other.shader:
            raise ValueError("Cannot combine shapes with different shaders")

        # Combine vertices
        combined_vertices = np.concatenate((self.vertices, other.vertices))

        # Adjust indices for the second object
        max_index = len(self.vertices)
        adjusted_other_indices = [index + max_index for index in other.indices]

        # Combine indices
        combined_indices = np.concatenate((self.indices, adjusted_other_indices))

        result = Shape(self.draw_type, combined_vertices, combined_indices, self.shader)
        return result

    def get_vertices(self):
        """Return interleaved vertex data as a flattened numpy array.
        
        Returns:
            np.ndarray: Flattened array of vertex data [x,y,z, r,g,b, nx,ny,nz, x,y,z...]
        """
        return np.array([vertex.to_array() for vertex in self.vertices], dtype=np.float32).flatten()

    def get_indices(self):
        """Get index data for batch rendering.
        
        Returns:
            np.ndarray: Array of vertex indices for rendering
        """
        return self.indices

    def update_vertices(self, data):
        """Update vertex data.
        
        Args:
            data (np.ndarray or list): New vertex data
        
        Returns:
            None
        """
        if isinstance(data, np.ndarray):
            vertex_count = len(data) // Vertex.SIZE
            vertices = []
            for i in range(vertex_count):
                idx = i * Vertex.SIZE
                vertices.append(Vertex(
                    position=data[idx:idx+3],
                    colour=data[idx+3:idx+6],
                    normal=data[idx+6:idx+9]
                ))
            self.vertices = np.array(vertices, dtype=Vertex)
        else:
            self.vertices = np.array(data, dtype=Vertex)
        self.vertex_count = len(self.vertices)

    def update_indices(self, data):
        """Update index data.
        
        Args:
            data (np.ndarray or list): New index data
        
        Returns:
            None
        """
        self.indices = np.array(data, dtype=np.uint32)
        self.index_count = len(self.indices)

    def transform(self, translate=(0, 0, 0), rotate=(0, 0, 0), scale=(1, 1, 1)):
        """Apply transformation to the vertices in this order: scale, rotate, translate.
        
        Args:
            translate (tuple): XYZ translation values. Defaults to (0, 0, 0)
            rotate (tuple): XYZ rotation angles in radians. Defaults to (0, 0, 0)
            scale (tuple): XYZ scale factors. Defaults to (1, 1, 1)
        
        Returns:
            Shape: Self reference for method chaining
        """
        if all(v == 0 for v in translate) and all(v == 0 for v in rotate) and all(v == 1 for v in scale):
            return self

        transform = Transform(translate, rotate, scale)
        normal_matrix = np.linalg.inv(transform.transform_matrix()[:3, :3]).T

        for vertex in self.vertices:
            # Transform position
            vertex.position = transform.transform_position(vertex.position)
            # Transform normal
            vertex.normal = normal_matrix @ vertex.normal
            vertex.normal = vertex.normal / np.linalg.norm(vertex.normal)

        return self
    
    def clone(self):
        """Create a deep copy of this shape.
        
        Returns:
            Shape: New shape with copied vertex and index data
        """
        return Shape(
            self.draw_type,
            [Vertex(v.position.copy(), v.colour.copy(), v.normal.copy()) 
             for v in self.vertices],
            self.indices.copy(),
            self.shader
        )

class ShapeGroup:
    """
    Container for a group of shapes.
    """
    def __init__(self, shapes: list[Shape] | Shape):
        if isinstance(shapes, Shape):
            self.shapes = [shapes]
        else:
            self.shapes = shapes

    def transform(self, translate=(0, 0, 0), rotate=(0, 0, 0), scale=(1, 1, 1)):
        for shape in self.shapes:
            shape.transform(translate, rotate, scale)
        return self
        
    def __add__(self, other):
        """Combine ShapeGroups, adding corresponding shapes with matching draw types.
        
        Args:
            other: ShapeGroup or Shape to add to this group
            
        Returns:
            ShapeGroup: New group with combined shapes
            
        Raises:
            TypeError: If other is not a Shape or ShapeGroup
        """
        if isinstance(other, ShapeGroup):
            # Create new list to store combined shapes
            combined_shapes = self.shapes.copy()
            
            # For each shape in other, try to find and combine with matching shape
            for other_shape in other.shapes:
                matched = False
                for i, self_shape in enumerate(combined_shapes):
                    if (self_shape.draw_type == other_shape.draw_type and self_shape.shader == other_shape.shader):
                        # Combine matching shapes
                        combined_shapes[i] = self_shape + other_shape
                        matched = True
                        break
                if not matched:
                    # If no match found, append the shape
                    combined_shapes.append(other_shape)
                    
            return ShapeGroup(combined_shapes)
            
        elif isinstance(other, Shape):
            # Convert Shape to ShapeGroup and use the same logic
            return self + ShapeGroup([other])
        else:
            raise TypeError("Can only add Shape or ShapeGroup to ShapeGroup")
        
    # Add iteration support
    def __iter__(self):
        return iter(self.shapes)
    
    def __len__(self):
        return len(self.shapes)
    
    def __getitem__(self, index):
        return self.shapes[index]
    
    def __setitem__(self, index, value):
        self.shapes[index] = value
    


class Shapes:
    
    """
    Factory class providing static methods to create various 3D shapes.
    All shapes are centreed at origin unless specified otherwise.
    """    
    
    # Default values moved from Renderer
    DEFAULT_SEGMENTS = 16
    DEFAULT_SUBDIVISIONS = 4
    DEFAULT_POINT_COLOUR = Colour.BLACK
    DEFAULT_LINE_COLOUR = Colour.BLACK
    DEFAULT_FACE_COLOUR = Colour.WHITE
    DEFAULT_WIREFRAME_COLOUR = Colour.BLACK
    DEFAULT_ARROW_DIMENSIONS = ArrowDimensions(shaft_radius=0.03, head_radius=0.06, head_length=0.1)
    DEFAULT_AXIS_TICKS = [
        { 'increment': 1,    'tick_size': 0.08,  'line_width': 3, 'tick_colour': Colour.rgb(200, 200, 200) }, 
        { 'increment': 0.5,  'tick_size': 0.04,  'line_width': 3, 'tick_colour': Colour.rgb(200, 200, 200) }, 
        { 'increment': 0.1,  'tick_size': 0.02,  'line_width': 3, 'tick_colour': Colour.rgb(200, 200, 200) }
    ]
    DEFAULT_GRID_PARAMS = [ 
        {'increment': 0,    'colour': Colour.rgb(200, 200, 200), 'line_width': 3.0},
        {'increment': 1,    'colour': Colour.rgb(200, 200, 200), 'line_width': 1.0},
        {'increment': 0.1,  'colour': Colour.rgb(150, 150, 150), 'line_width': 1.0}
    ]
    
    @staticmethod
    def combine(shapes: list[Shape | list[Shape]]) -> list[Shape]:
        """Combine a list of shapes into a single shape.
        
        Args:
            shapes (list): List of shapes to combine. Can be either:
                - List of Shape objects
                - List of lists of Shape objects
        
        Returns:
            list[Shape]: List of combined shapes grouped by draw_type
        """
        # Flatten the list if it contains nested lists
        flat_shapes = []
        for shape in shapes:
            if isinstance(shape, list):
                flat_shapes.extend(shape)
            else:
                flat_shapes.append(shape)
            
        # Group shapes by draw_type
        shape_list = {}
        for shape in flat_shapes:
            if shape.draw_type not in shape_list:
                shape_list[shape.draw_type] = Shapes.blank(shape.draw_type)
            shape_list[shape.draw_type] += shape
        return list(shape_list.values())    
    
    @staticmethod
    def blank(draw_type):
        """Create a blank shape with default shader."""
        return Shape(draw_type)
    
    @staticmethod
    def point(position, colour=DEFAULT_POINT_COLOUR):
        """Create a single point in 3D space.
        
        Args:
            position (tuple): XYZ coordinates of the point
            colour (tuple): RGB colour values
        
        Returns:
            Shape: Point shape with single vertex
        """
        vertices = [Vertex(position, colour, [0, 0, 1])]
        indices = [0]
        return Shape(GL_POINTS, vertices, indices, DefaultShaders.default_point_shader)
    
    @staticmethod
    def points(positions, colour=DEFAULT_POINT_COLOUR):
        """Create a series of points in 3D space.
        
        Args:
            positions (list[tuple]): List of XYZ coordinates for each point
            colour (tuple): RGB colour values
        
        Returns:
            Shape: Point shape with multiple vertices
        """
        vertices = [Vertex(position, colour, [0, 0, 1]) for position in positions]
        indices = list(range(len(vertices)))
        return Shape(GL_POINTS, vertices, indices, DefaultShaders.default_point_shader)
    
    @staticmethod
    def line(p0, p1, colour=DEFAULT_LINE_COLOUR):
        """Create a line segment between two points.
        
        Args:
            p0 (tuple): Start point XYZ coordinates
            p1 (tuple): End point XYZ coordinates
            colour (tuple): RGB colour values
        
        Returns:
            Shape: Line shape with two vertices
        """
        direction = np.array(p1) - np.array(p0)
        normal = np.cross(direction, [0, 0, 1])
        norm = np.linalg.norm(normal)
            
        if norm > 1e-6:  # If the normal not (close to) zero
            normal = normal / norm
        else:  # The line is parallel to z-axis, so we can use any perpendicular vector
            normal = np.cross(direction, [1, 0, 0])
            norm = np.linalg.norm(normal)
        
        vertices = [
            Vertex(p0, colour, normal),
            Vertex(p1, colour, normal)
        ]
        indices = [0, 1]
        return Shape(GL_LINES, vertices, indices)

    @staticmethod
    def linestring(points, colour=DEFAULT_LINE_COLOUR):
        """Create a connected series of line segments through points.
        
        Args:
            points (list): List of XYZ coordinates for each point
            colour (tuple): RGB colour values
        
        Returns:
            Shape: Combined line segments with shared vertices
            
        Raises:
            ValueError: If fewer than 2 points provided
        """
        if len(points) < 2:
            raise ValueError("Line string requires at least 2 points")
            
        vertices = []
        indices = []
        
        # Create vertices for each point
        for i, point in enumerate(points):
            # Skip first point as we'll handle it with pairs
            if i == 0:
                continue
                
            p0 = points[i-1]
            p1 = point
            
            # Calculate normal for this segment (same as create_line)
            direction = np.array(p1) - np.array(p0)
            normal = np.cross(direction, [0, 0, 1])
            norm = np.linalg.norm(normal)
                
            if norm > 1e-6:  # If the normal not (close to) zero
                normal = normal / norm
            else:  # The line is parallel to z-axis, so we can use any perpendicular vector
                normal = np.cross(direction, [1, 0, 0])
                normal = normal / np.linalg.norm(normal)
            
            # Add vertices for this segment
            if i == 1:  # First segment needs both vertices
                vertices.append(Vertex(p0, colour, normal))
            vertices.append(Vertex(p1, colour, normal))
            
            # Add indices to connect this segment
            base_idx = i - 1
            indices.extend([base_idx, base_idx + 1])
        
        return Shape(GL_LINES, vertices, indices)

    @staticmethod
    def triangle(p1, p2, p3, colour=DEFAULT_FACE_COLOUR, wireframe_colour=DEFAULT_WIREFRAME_COLOUR, show_body=True, show_wireframe=True):
        """Create a filled triangle from three points.
        
        Args:
            p1 (tuple): First vertex XYZ coordinates
            p2 (tuple): Second vertex XYZ coordinates
            p3 (tuple): Third vertex XYZ coordinates
            colour (tuple): RGB colour values
        
        Returns:
            Shape: Triangle shape with computed normal
        """ 
        shapes = []
        if show_body:
            shapes.append(Shapes.triangle_body(p1, p2, p3, colour))
        if show_wireframe:
            shapes.append(Shapes.triangle_wireframe(p1, p2, p3, wireframe_colour))
<<<<<<< HEAD
        return shapes
=======
        return ShapeGroup(shapes)
>>>>>>> f65f6a4d
    
    @staticmethod
    def triangle_body(p1, p2, p3, colour=DEFAULT_FACE_COLOUR):
        """Create a filled triangle from three points.
        
        Args:
            p1 (tuple): First vertex XYZ coordinates
            p2 (tuple): Second vertex XYZ coordinates
            p3 (tuple): Third vertex XYZ coordinates
            colour (tuple): RGB colour values
        
        Returns:
            Shape: Triangle shape with computed normal
        """
        v1, v2 = np.array(p2) - np.array(p1), np.array(p3) - np.array(p1)
        normal = np.cross(v1, v2)
        normal = normal / np.linalg.norm(normal)
        vertices = [
            Vertex(p1, colour, normal),
            Vertex(p2, colour, normal),
            Vertex(p3, colour, normal)
        ]
        indices = [0, 1, 2]
        return Shape(GL_TRIANGLES, vertices, indices)

    @staticmethod
    def triangle_wireframe(p1, p2, p3, colour=DEFAULT_WIREFRAME_COLOUR):
        """Create a triangle wireframe from three points.
        
        Args:
            p1 (tuple): First vertex XYZ coordinates
            p2 (tuple): Second vertex XYZ coordinates
            p3 (tuple): Third vertex XYZ coordinates
            colour (tuple): RGB colour values
        
        Returns:
            Shape: Combined line segments forming triangle outline
        """
        return Shapes.line(p1, p2, colour) + Shapes.line(p2, p3, colour) + Shapes.line(p3, p1, colour)

    @staticmethod
    def rectangle(position, width, height, colour=DEFAULT_FACE_COLOUR, wireframe_colour=DEFAULT_WIREFRAME_COLOUR, show_body=True, show_wireframe=True):
<<<<<<< HEAD
        """Create a 2D rectangle.
=======
        """Create a filled rectangle in the XY plane.
>>>>>>> f65f6a4d
        
        Args:
            position (tuple): XYZ coordinates of rectangle centre
            width (float): Total width of rectangle
            height (float): Total height of rectangle
            colour (tuple): RGB colour values
<<<<<<< HEAD
            wireframe_colour (tuple): RGB colour values
            show_body (bool): Whether to show the body of the rectangle
            show_wireframe (bool): Whether to show the wireframe of the rectangle

        Returns:
            Shape: Rectangle shape
        """
        shapes = []
        if show_body:
            shapes.append(Shapes.rectangle_body(position, width, height, colour))   
        if show_wireframe:
            shapes.append(Shapes.rectangle_wireframe(position, width, height, wireframe_colour))
        return shapes
=======
        
        Returns:
            Shape: Rectangle shape in XY plane
        """ 
        shapes = []
        if show_body:
            shapes.append(Shapes.rectangle_body(position, width, height, colour))
        if show_wireframe:
            shapes.append(Shapes.rectangle_wireframe(position, width, height, wireframe_colour))
        return ShapeGroup(shapes)
>>>>>>> f65f6a4d

    @staticmethod
    def rectangle_body(position, width, height, colour=DEFAULT_FACE_COLOUR):
        """Create a 2D rectangle in the XY plane.
        
        Args:
            position (tuple): XYZ coordinates of rectangle centre
            width (float): Total width of rectangle
            height (float): Total height of rectangle
            colour (tuple): RGB colour values
        
        Returns:
            Shape: Rectangle shape in XY plane
        """
        x, y, z = position[0], position[1], position[2]
        half_w, half_h = width / 2, height / 2
        normal = [0, 0, 1]
        vertices = [
            Vertex([x - half_w, y - half_h, z], colour, normal),
            Vertex([x + half_w, y - half_h, z], colour, normal),
            Vertex([x + half_w, y + half_h, z], colour, normal),
            Vertex([x - half_w, y + half_h, z], colour, normal)
        ]
        indices = [0, 1, 2, 2, 3, 0]
        return Shape(GL_TRIANGLES, vertices, indices)

    @staticmethod
    def rectangle_wireframe(position, width, height, colour=DEFAULT_WIREFRAME_COLOUR):
        """Create a 2D rectangle wireframe in the XY plane.
        
        Args:
            position (tuple): XYZ coordinates of rectangle centre
            width (float): Total width of rectangle
            height (float): Total height of rectangle
            colour (tuple): RGB colour values
        
        Returns:
            Shape: Rectangle wireframe shape
        """
        x, y, z = position[0], position[1], position[2]
        half_w, half_h = width / 2, height / 2
        normal = [0, 0, 1]  # Normal pointing outwards
        vertices = [
            Vertex([x - half_w, y - half_h, z], colour, normal),
            Vertex([x + half_w, y - half_h, z], colour, normal),
            Vertex([x + half_w, y + half_h, z], colour, normal),
            Vertex([x - half_w, y + half_h, z], colour, normal)
        ]
        indices = [0, 1, 1, 2, 2, 3, 3, 0]
        return Shape(GL_LINES, vertices, indices)

    @staticmethod
    def circle(position, radius, segments=DEFAULT_SEGMENTS, colour=DEFAULT_FACE_COLOUR, wireframe_colour=DEFAULT_WIREFRAME_COLOUR, show_body=True, show_wireframe=True):
<<<<<<< HEAD
        """Create a circle.
=======
        """Create a filled circle in the XY plane.
>>>>>>> f65f6a4d
        
        Args:
            position (tuple): XYZ coordinates of circle centre
            radius (float): Circle radius
            segments (int): Number of segments around circumference
            colour (tuple): RGB colour values
<<<<<<< HEAD
            wireframe_colour (tuple): RGB colour values
            show_body (bool): Whether to show the body of the circle
            show_wireframe (bool): Whether to show the wireframe of the circle

        Returns:
            Shape: Circle shape
=======
        
        Returns:
            Shape: Circle shape made of triangular segments
>>>>>>> f65f6a4d
        """
        shapes = []
        if show_body:
            shapes.append(Shapes.circle_body(position, radius, segments, colour))
        if show_wireframe:
            shapes.append(Shapes.circle_wireframe(position, radius, segments, wireframe_colour))
<<<<<<< HEAD
        return shapes
=======
        return ShapeGroup(shapes)
>>>>>>> f65f6a4d

    @staticmethod
    def circle_body(position, radius, segments=DEFAULT_SEGMENTS, colour=DEFAULT_FACE_COLOUR):
        """Create a filled circle in the XY plane.
        
        Args:
            position (tuple): XYZ coordinates of circle centre
            radius (float): Circle radius
            segments (int): Number of segments around circumference
            colour (tuple): RGB colour values
        
        Returns:
            Shape: Circle shape made of triangular segments
        """
        normal = [0, 0, 1]  # Normal pointing outwards
        vertices = [Vertex(position, colour, normal)]
        indices = []
        for i in range(segments):
            angle = 2 * np.pi * i / segments
            x = position[0] + radius * np.cos(angle)
            y = position[1] + radius * np.sin(angle)
            vertices.append(Vertex([x, y, position[2]], colour, normal))
            if i > 0:
                indices.extend([0, i, i + 1])
        indices.extend([0, segments, 1])
        return Shape(GL_TRIANGLES, vertices, indices)
        
    @staticmethod
    def circle_wireframe(position, radius, segments=DEFAULT_SEGMENTS, colour=DEFAULT_WIREFRAME_COLOUR):
        """Create a circle wireframe in the XY plane.
        
        Args:
            position (tuple): XYZ coordinates of circle centre
            radius (float): Circle radius
            segments (int): Number of segments around circumference
            colour (tuple): RGB colour values
        
        Returns:
            Shape: Circle wireframe shape
        """
        normal = [0, 0, 1]  # Normal pointing outwards
        vertices = []
        indices = []
        for i in range(segments):
            angle = 2 * np.pi * i / segments
            x = position[0] + radius * np.cos(angle)
            y = position[1] + radius * np.sin(angle)
            vertices.append(Vertex([x, y, position[2]], colour, normal))
            indices.extend([i, (i + 1) % segments])
        return Shape(GL_LINES, vertices, indices)


    @staticmethod
    def cube(position=(0,0,0), size=1.0, colour=DEFAULT_FACE_COLOUR, wireframe_colour=DEFAULT_WIREFRAME_COLOUR, show_body=True, show_wireframe=True):
<<<<<<< HEAD
        """Create a cube.
        
        Args:
            position (tuple): XYZ coordinates of cube centre. Defaults to origin
            size (float): Length of cube sides. Defaults to 1.0 
            colour (tuple): RGB colour values. Defaults to white
            wireframe_colour (tuple): RGB colour values. Defaults to white
            show_body (bool): Whether to show the body of the cube
            show_wireframe (bool): Whether to show the wireframe of the cube
        
        Returns:
            Shape: Cube shape
        """
        shapes = []
        if show_body:
            shapes.append(Shapes.cube_body(position, size, colour))
        if show_wireframe:
            shapes.append(Shapes.cube_wireframe(position, size, wireframe_colour))
        return shapes
    
    @staticmethod
    def cube_body(position=(0,0,0), size=1.0, colour=DEFAULT_FACE_COLOUR):
=======
>>>>>>> f65f6a4d
        """Create a cube.
        
        Args:
            position (tuple): XYZ coordinates of cube centre
            size (float): Length of cube sides
            colour (tuple): RGB colour values
        
        Returns:
            Shape: Cube shape
        """
        shapes = []
        if show_body:
            shapes.append(Shapes.cube_body(position, size, colour))
        if show_wireframe:
            shapes.append(Shapes.cube_wireframe(position, size, wireframe_colour))
        return ShapeGroup(shapes)

    @staticmethod
    def cube_body(position=(0,0,0), size=1.0, colour=DEFAULT_FACE_COLOUR):
        """Create a filled cube.
        
        Args:
            position (tuple): XYZ coordinates of cube centre. Defaults to origin
            size (float): Length of cube sides. Defaults to 1.0
            colour (tuple): RGB colour values. Defaults to white
        
        Returns:
            Shape: Cube shape
        """
        s = size / 2
        x, y, z = position
        vertices = [
            # Front face
            Vertex([x-s, y-s, z+s], colour, [0, 0, 1]),
            Vertex([x+s, y-s, z+s], colour, [0, 0, 1]),
            Vertex([x+s, y+s, z+s], colour, [0, 0, 1]),
            Vertex([x-s, y+s, z+s], colour, [0, 0, 1]),
            # Back face
            Vertex([x-s, y-s, z-s], colour, [0, 0, -1]),
            Vertex([x+s, y-s, z-s], colour, [0, 0, -1]),
            Vertex([x+s, y+s, z-s], colour, [0, 0, -1]),
            Vertex([x-s, y+s, z-s], colour, [0, 0, -1]),
            # Left face
            Vertex([x-s, y-s, z-s], colour, [-1, 0, 0]),
            Vertex([x-s, y-s, z+s], colour, [-1, 0, 0]),
            Vertex([x-s, y+s, z+s], colour, [-1, 0, 0]),
            Vertex([x-s, y+s, z-s], colour, [-1, 0, 0]),
            # Right face
            Vertex([x+s, y-s, z+s], colour, [1, 0, 0]),
            Vertex([x+s, y-s, z-s], colour, [1, 0, 0]),
            Vertex([x+s, y+s, z-s], colour, [1, 0, 0]),
            Vertex([x+s, y+s, z+s], colour, [1, 0, 0]),
            # Top face
            Vertex([x-s, y+s, z+s], colour, [0, 1, 0]),
            Vertex([x+s, y+s, z+s], colour, [0, 1, 0]),
            Vertex([x+s, y+s, z-s], colour, [0, 1, 0]),
            Vertex([x-s, y+s, z-s], colour, [0, 1, 0]),
            # Bottom face
            Vertex([x-s, y-s, z-s], colour, [0, -1, 0]),
            Vertex([x+s, y-s, z-s], colour, [0, -1, 0]),
            Vertex([x+s, y-s, z+s], colour, [0, -1, 0]),
            Vertex([x-s, y-s, z+s], colour, [0, -1, 0])
        ]

        indices = [
            0, 1, 2, 2, 3, 0,    # Front face
            4, 7, 6, 6, 5, 4,    # Back face
            8, 9, 10, 10, 11, 8, # Left face
            12, 13, 14, 14, 15, 12, # Right face 
            16, 17, 18, 18, 19, 16, # Top face
            20, 21, 22, 22, 23, 20  # Bottom face
        ]

        return Shape(GL_TRIANGLES, vertices, indices)

    @staticmethod
    def cube_wireframe(position=(0,0,0), size=1.0, colour=DEFAULT_WIREFRAME_COLOUR):
        """Create a cube wireframe.
        
        Args:
            position (tuple): XYZ coordinates of cube centre. Defaults to origin
            size (float): Length of cube edges. Defaults to 1.0
            colour (tuple): RGB colour values. Defaults to white
        
        Returns:
            Shape: Cube wireframe shape with eight vertices and twelve edges
        """
        s = size / 2
        x, y, z = position
        normal = [0, 0, 1]  # Normal pointing outwards
        vertices = [
            Vertex([x-s, y-s, z-s], colour, normal),
            Vertex([x+s, y-s, z-s], colour, normal),
            Vertex([x+s, y+s, z-s], colour, normal),
            Vertex([x-s, y+s, z-s], colour, normal),
            Vertex([x-s, y-s, z+s], colour, normal),
            Vertex([x+s, y-s, z+s], colour, normal),
            Vertex([x+s, y+s, z+s], colour, normal),
            Vertex([x-s, y+s, z+s], colour, normal)
        ]

        indices = [
            0, 1, 1, 2, 2, 3, 3, 0,  # Back face
            4, 5, 5, 6, 6, 7, 7, 4,  # Front face
            0, 4, 1, 5, 2, 6, 3, 7   # Connecting edges
        ]

        return Shape(GL_LINES, vertices, indices)

    @staticmethod
    def cylinder(position=(0,0,0), radius=0.5, height=1.0, segments=DEFAULT_SEGMENTS, colour=DEFAULT_FACE_COLOUR, wireframe_colour=DEFAULT_WIREFRAME_COLOUR, show_body=True, show_wireframe=True):
        """Create a cylinder.
        
        Args:
            position (tuple): XYZ coordinates of base centre. Defaults to origin
            radius (float): Radius of cylinder. Defaults to 0.5
            height (float): Height of cylinder. Defaults to 1.0
            segments (int): Number of segments around circumference. Defaults to 32
            colour (tuple): RGB colour values. Defaults to white
            wireframe_colour (tuple): RGB colour values. Defaults to white
            show_body (bool): Whether to show the body of the cylinder
            show_wireframe (bool): Whether to show the wireframe of the cylinder
        """
        shapes = []
        if show_body:
            shapes.append(Shapes.cylinder_body(position, radius, height, segments, colour))
        if show_wireframe:
            shapes.append(Shapes.cylinder_wireframe(position, radius, height, segments, wireframe_colour))
        return shapes

    @staticmethod
<<<<<<< HEAD
    def cylinder_body(position=(0,0,0), radius=0.5, height=1.0, segments=DEFAULT_SEGMENTS, colour=DEFAULT_FACE_COLOUR):
=======
    def cylinder(position=(0,0,0), radius=0.5, height=1.0, segments=DEFAULT_SEGMENTS, colour=DEFAULT_FACE_COLOUR, wireframe_colour=DEFAULT_WIREFRAME_COLOUR, show_body=True, show_wireframe=True):
>>>>>>> f65f6a4d
        """Create a cylinder.
        
        Args:
            position (tuple): XYZ coordinates of base centre. Defaults to origin
            radius (float): Radius of cylinder. Defaults to 0.5
            height (float): Height of cylinder. Defaults to 1.0
            segments (int): Number of segments around circumference. Defaults to 32
            colour (tuple): RGB colour values. Defaults to white
            wireframe_colour (tuple): RGB colour values for wireframe. Defaults to white
            show_body (bool): Whether to show filled shape. Defaults to True
            show_wireframe (bool): Whether to show wireframe. Defaults to True
        
        Returns:
            Shape: Cylinder shape
        """
        shapes = []
        if show_body:
            shapes.append(Shapes.cylinder_body(position, radius, height, segments, colour))
        if show_wireframe:
            shapes.append(Shapes.cylinder_wireframe(position, radius, height, segments, wireframe_colour))  
        return ShapeGroup(shapes)   

    @staticmethod
    def cylinder_body(position=(0,0,0), radius=0.5, height=1.0, segments=DEFAULT_SEGMENTS, colour=DEFAULT_FACE_COLOUR):
        """Create a filled cylinder.
        
        Args:
            position (tuple): XYZ coordinates of base centre. Defaults to origin
            radius (float): Radius of cylinder. Defaults to 0.5
            height (float): Height of cylinder. Defaults to 1.0
            segments (int): Number of segments around circumference. Defaults to 32
            colour (tuple): RGB colour values. Defaults to white
        
        Returns:
            Shape: Cylinder shape
        """
        vertices = []
        indices = []

        # Create vertices for the cylinder body
        for i in range(segments + 1):  # +1 to close the cylinder
            angle = 2 * np.pi * i / segments
            x = radius * np.cos(angle)
            y = radius * np.sin(angle)
            normal = np.array([x, y, 0])
            normal = normal / np.linalg.norm(normal)  # Normalize the normal
            
            # Bottom vertex
            vertices.append(Vertex([x, y, 0], colour, normal))
            # Top vertex
            vertices.append(Vertex([x, y, height], colour, normal))

        # Indices for the side faces
        for i in range(segments):
            i1 = i * 2
            i2 = (i * 2 + 2) % (segments * 2 + 2)
            i3 = i * 2 + 1
            i4 = (i * 2 + 3) % (segments * 2 + 2)
            indices.extend([i1, i2, i3, i2, i4, i3])

        # Cylinder body
        cylinder = Shape(GL_TRIANGLES, vertices, indices)
<<<<<<< HEAD
        # Bottom and top circle bodies + wireframes
        bottom = Shapes.circle_body(position=(0,0,0), radius=radius, segments=segments, colour=colour).transform(rotate=(np.pi,0,0))
        top = Shapes.circle_body(position=(0,0,1), radius=radius, segments=segments, colour=colour)
        body = cylinder + bottom + top
=======
        bottom = Shapes.circle_body(position=(0,0,0), radius=radius, segments=segments, colour=colour).transform(rotate=(np.pi,0,0))
        top = Shapes.circle_body(position=(0,0,1), radius=radius, segments=segments, colour=colour)
>>>>>>> f65f6a4d
        # Transform to position
        if position != (0,0,0):
            body.transform(translate=position)
        return body
    
    @staticmethod
    def cylinder_wireframe(position=(0,0,0), radius=0.5, height=1.0, segments=DEFAULT_SEGMENTS, colour=DEFAULT_WIREFRAME_COLOUR):
        """Create a cylinder wireframe.
        
        Args:
            position (tuple): XYZ coordinates of cylinder centre. Defaults to origin
            radius (float): Radius of cylinder. Defaults to 0.5
            segments (int): Number of segments around circumference. Defaults to 32
            colour (tuple): RGB colour values. Defaults to white
        
        Returns:
            Shape: Combined wireframe for cylinder outline
        """
        bottom = Shapes.circle_wireframe(position=position, radius=radius, segments=segments, colour=colour)
        top_position = np.array(position) + np.array([0,0,height])
        top = Shapes.circle_wireframe(position=top_position, radius=radius, segments=segments, colour=colour)
        return bottom + top
    
    
    @staticmethod
    def cone(position=(0,0,0), radius=0.5, height=1.0, segments=DEFAULT_SEGMENTS, colour=DEFAULT_FACE_COLOUR, wireframe_colour=DEFAULT_WIREFRAME_COLOUR, show_body=True, show_wireframe=True):
<<<<<<< HEAD
        """Create a cone.
=======
        """Create a cone.   
>>>>>>> f65f6a4d
        
        Args:
            position (tuple): XYZ coordinates of base centre. Defaults to origin
            radius (float): Radius of cone base. Defaults to 0.5
            height (float): Height of cone. Defaults to 1.0
            segments (int): Number of segments around base circumference. Defaults to 32
            colour (tuple): RGB colour values. Defaults to white
<<<<<<< HEAD
            wireframe_colour (tuple): RGB colour values. Defaults to white
            show_body (bool): Whether to show the body of the cone
            show_wireframe (bool): Whether to show the wireframe of the cone

=======
            wireframe_colour (tuple): RGB colour values for wireframe. Defaults to white
            show_body (bool): Whether to show filled shape. Defaults to True
            show_wireframe (bool): Whether to show wireframe. Defaults to True
        
>>>>>>> f65f6a4d
        Returns:
            Shape: Cone shape
        """
        shapes = []
        if show_body:
            shapes.append(Shapes.cone_body(position, radius, height, segments, colour))
        if show_wireframe:
            shapes.append(Shapes.cone_wireframe(position, radius, segments, wireframe_colour))
<<<<<<< HEAD
        return shapes
            
    @staticmethod
    def cone_body(position=(0,0,0), radius=0.5, height=1.0, segments=DEFAULT_SEGMENTS, colour=DEFAULT_FACE_COLOUR):
        """Create a cone.
=======
        return ShapeGroup(shapes)
    
    @staticmethod
    def cone_body(position=(0,0,0), radius=0.5, height=1.0, segments=DEFAULT_SEGMENTS, colour=DEFAULT_FACE_COLOUR):
        """Create a filled cone.
>>>>>>> f65f6a4d
        
        Args:
            position (tuple): XYZ coordinates of base centre. Defaults to origin
            radius (float): Radius of cone base. Defaults to 0.5
            height (float): Height of cone. Defaults to 1.0
            segments (int): Number of segments around base circumference. Defaults to 32
            colour (tuple): RGB colour values. Defaults to white
        
        Returns:
            Shape: Cone shape
        """
        assert isinstance(segments, int) and segments > 2, "segments must be an integer greater than 2"
        assert len(colour) == 3, "colour must be a tuple of 3 values"
        
        vertices = []
        indices = []
        normal_apex = [0, 0, 1]  # Normal pointing outwards
        # Apex
        vertices.append(Vertex([0, 0, height], colour, normal_apex))
        # Side vertices
        for i in range(segments):
            angle = 2 * np.pi * i / segments
            x = radius * np.cos(angle)
            y = radius * np.sin(angle)
            normal = [x, y, 0.5]  # Adjusted normal for smooth shading
            normal = normal / np.linalg.norm(normal)
            vertices.append(Vertex([x, y, 0], colour, normal))

        # Base centre vertex
        vertices.append(Vertex([0, 0, 0], colour, [0, 0, -1]))  # Base centre with normal pointing down

        # Indices for the sides
        for i in range(segments):
            i1 = i + 1
            i2 = (i + 1) % segments + 1
            indices.extend([0, i1, i2])

        cone = Shape(GL_TRIANGLES, vertices, indices)
        # Create bottom circle
        base_circle = Shapes.circle_body(position=(0,0,0), radius=0.5, segments=segments, colour=colour).transform(rotate=(np.pi,0,0))
<<<<<<< HEAD
        body = cone + base_circle
=======
>>>>>>> f65f6a4d
        # Transform to position
        if position != (0,0,0):
            body.transform(translate=position)
        return body

    @staticmethod
    def cone_wireframe(position=(0,0,0), radius=0.5, segments=DEFAULT_SEGMENTS, colour=DEFAULT_WIREFRAME_COLOUR):
        """Create a cone wireframe.
        
        Args:
            position (tuple): XYZ coordinates of cone base centre. Defaults to origin
            radius (float): Radius of cone base. Defaults to 0.5
            segments (int): Number of segments around base circumference. Defaults to 32
            colour (tuple): RGB colour values. Defaults to white
        
        Returns:
            Shape: Cone wireframe shape
        """
        return Shapes.circle_wireframe(position=position, radius=radius, segments=segments, colour=colour)

    @staticmethod
    def sphere(position=(0,0,0), radius=0.5, subdivisions=DEFAULT_SUBDIVISIONS, colour=DEFAULT_FACE_COLOUR):
        """Create a sphere.
        
        Args:
            radius (float): Sphere radius
            subdivisions (int): Number of subdivision iterations
            colour (tuple): RGB colour values
            position (tuple): XYZ coordinates of sphere centre. Defaults to origin
        
        Returns:
            Shape: Sphere shape with normalized vertices
        """
        
        def normalize(v):
            # Normalize a vector to unit length
            length = np.linalg.norm(v)
            return [x / length for x in v] if length != 0 else v

        vertices = []
        indices = []

        # Create initial icosahedron
        t = (1.0 + np.sqrt(5.0)) / 2.0
        vertices = [
            [-1, t, 0], [1, t, 0], [-1, -t, 0], [1, -t, 0],
            [0, -1, t], [0, 1, t], [0, -1, -t], [0, 1, -t],
            [t, 0, -1], [t, 0, 1], [-t, 0, -1], [-t, 0, 1]
        ]
        indices = [
            0, 11, 5, 0, 5, 1, 0, 1, 7, 0, 7, 10, 0, 10, 11,
            1, 5, 9, 5, 11, 4, 11, 10, 2, 10, 7, 6, 7, 1, 8,
            3, 9, 4, 3, 4, 2, 3, 2, 6, 3, 6, 8, 3, 8, 9,
            4, 9, 5, 2, 4, 11, 6, 2, 10, 8, 6, 7, 9, 8, 1
        ]

        # Subdivide
        for _ in range(subdivisions):
            new_indices = []
            for i in range(0, len(indices), 3):
                v1 = vertices[indices[i]]
                v2 = vertices[indices[i+1]]
                v3 = vertices[indices[i+2]]
                
                v12 = normalize([(v1[0] + v2[0])/2, (v1[1] + v2[1])/2, (v1[2] + v2[2])/2])
                v23 = normalize([(v2[0] + v3[0])/2, (v2[1] + v3[1])/2, (v2[2] + v3[2])/2])
                v31 = normalize([(v3[0] + v1[0])/2, (v3[1] + v1[1])/2, (v3[2] + v1[2])/2])
                
                vertices.extend([v12, v23, v31])
                
                i1, i2, i3 = indices[i], indices[i+1], indices[i+2]
                i12, i23, i31 = len(vertices) - 3, len(vertices) - 2, len(vertices) - 1
                
                new_indices.extend([i1, i12, i31, i2, i23, i12, i3, i31, i23, i12, i23, i31])
            
            indices = new_indices

        # Normalize all vertices to the sphere surface and create Vertex objects
        vertex_objects = []
        for v in vertices:
            normalized = normalize(v)
            vertex_position = [x * radius for x in normalized]
            vertex_objects.append(Vertex(vertex_position, colour, normalized))

        sphere = Shape(GL_TRIANGLES, vertex_objects, indices)
        if position != (0,0,0):
            sphere.transform(translate=position)
        return sphere
    
    @staticmethod
    def grid(size, increment, colour):
        """Create a grid in the XY plane centreed at origin.
        
        Args:
            size (float): Total size of the grid
            increment (float): Space between grid lines
            colour (tuple): RGB colour for the grid lines
        
        Returns:
            Shape: Grid shape with line segments
        """
        vertices = []
        indices = []
        num_lines = int(size / increment) + 1
        
        for i in range(num_lines):
            x = i * increment - size/2
            vertices.append(Vertex([x, -size/2, 0], colour, [0, 0, 1]))
            vertices.append(Vertex([x, size/2, 0], colour, [0, 0, 1]))
            
            y = i * increment - size/2
            vertices.append(Vertex([-size/2, y, 0], colour, [0, 0, 1]))
            vertices.append(Vertex([size/2, y, 0], colour, [0, 0, 1]))
            
            index = i * 4
            indices.extend([index, index + 1, index + 2, index + 3])

        return Shape(GL_LINES, vertices, indices)

    # # TODO: Move to grid class
    # def add_grid(self, size=5.0, grid_params=None, params = RenderParams()):
    #     """Add a grid in the XY plane.
        
    #     Parameters
    #     ----------
    #     size : float, optional
    #         Grid size (default: 5.0)
    #     grid_params : list, optional
    #         List of grid parameters for different detail levels
    #         Each dict contains: increment, colour, line_width (overrides RenderParams.line_width)
    #     params : RenderParams, optional
    #         Rendering parameters

    #     Returns
    #     -------
    #     ObjectContainer
    #         Collection containing grid objects at different detail levels
    #     """
    #     grid_params = grid_params or self.default_grid_params
    #     objects = {}
        
    #     for n, grid_level in enumerate(grid_params):
    #         increment = grid_level['increment']
    #         colour = grid_level['colour']
    #         line_width = grid_level['line_width'] or params.line_width
            
            
    #         # Create new params with updated line width
    #         level_params = replace(params, line_width=line_width)
            
    #         grid_shape = Shapes.create_blank(GL_LINES)
            
    #         if increment == 0:
    #             # Draw main axes
    #             grid_shape += Shapes.create_line((-size, 0, 0), (size, 0, 0), colour)
    #             grid_shape += Shapes.create_line((0, -size, 0), (0, size, 0), colour)
    #         else:
    #             # Draw regular grid lines
    #             for i in np.arange(-size + increment, size + increment/2, increment):
    #                 if abs(i) < 1e-10:  # Skip centre lines
    #                     continue
                        
    #                 grid_shape += Shapes.create_line((i, -size, 0), (i, size, 0), colour)
    #                 grid_shape += Shapes.create_line((-size, i, 0), (size, i, 0), colour)

    #         if grid_shape is not None:
    #             grid_shape = grid_shape.transform(params.translate, params.rotate, params.scale)
    #             grid_object = self.add_object(grid_shape, level_params)
            
    #             objects[f'grid-{n}'] = grid_object
        
    #     return ObjectContainer(objects)














    @staticmethod
    def target(position, size, edge_length, colour):
        """Create a target around a 3D shape.
        
        Args:
            position (tuple): XYZ coordinates of shape centre
            size (tuple): XYZ size of shape (width, height, length)
            edge_length (float): Length of corner edges
            colour (tuple): RGB colour values
        
        Returns:
            Shape: 3D target shape with corner edges
        """
        x, y, z = position[0], position[1], position[2]
        width, height, length = size
        half_w, half_h, half_l = width / 2, height / 2, length / 2
        
        # Define all 8 corners of the box
        corners = [
            # Front face (z + half_l)
            [x - half_w, y - half_h, z + half_l],  # Front bottom left  (0)
            [x + half_w, y - half_h, z + half_l],  # Front bottom right (1)
            [x + half_w, y + half_h, z + half_l],  # Front top right    (2)
            [x - half_w, y + half_h, z + half_l],  # Front top left     (3)
            # Back face (z - half_l)
            [x - half_w, y - half_h, z - half_l],  # Back bottom left   (4)
            [x + half_w, y - half_h, z - half_l],  # Back bottom right  (5)
            [x + half_w, y + half_h, z - half_l],  # Back top right     (6)
            [x - half_w, y + half_h, z - half_l],  # Back top left      (7)
        ]
        
        vertices = []
        indices = []
        
        # Create three edges for each corner
        for i, corner in enumerate(corners):
            corner = np.array(corner)
            vertices.append(Vertex(corner.tolist(), colour, [0, 0, 1]))  # Corner vertex
            
            # For horizontal edges (along x): left for right corners, right for left corners
            h_direction = np.array([(-1 if i in [1, 2, 5, 6] else 1), 0, 0])
            h_point = corner + h_direction * min(edge_length, width / 2)
            vertices.append(Vertex(h_point.tolist(), colour, [0, 1, 0]))
            
            # For vertical edges (along y): down for top corners, up for bottom corners
            v_direction = np.array([0, (-1 if i in [2, 3, 6, 7] else 1), 0])
            v_point = corner + v_direction * min(edge_length, height / 2)
            vertices.append(Vertex(v_point.tolist(), colour, [1, 0, 0]))
            
            # For depth edges (along z): back for front corners, forward for back corners
            d_direction = np.array([0, 0, (-1 if i < 4 else 1)])
            d_point = corner + d_direction * min(edge_length, length / 2)
            vertices.append(Vertex(d_point.tolist(), colour, [1, 1, 0]))
            
            # Add indices for the three edges from this corner
            base_idx = i * 4  # Now 4 vertices per corner (corner + 3 edge endpoints)
            indices.extend([
                base_idx, base_idx + 1,  # Horizontal edge
                base_idx, base_idx + 2,  # Vertical edge
                base_idx, base_idx + 3   # Depth edge
            ])
        
        return Shape(GL_LINES, vertices, indices)

    
    @staticmethod
    def scatter(x, y, colour=DEFAULT_POINT_COLOUR):
        """Create a scatter plot of x,y points.
        
        Parameters
        ----------
        x : float or array-like
            X coordinates
        y : float or array-like
            Y coordinates
        colour : Colour, optional
            Point colour

        Returns
        -------
        RenderObject
            Points render object
        """
        x = np.atleast_1d(x)
        y = np.atleast_1d(y)
        
        if len(x) != len(y):
            raise ValueError("x and y must have same length")
        points = np.column_stack((x, y, np.zeros_like(x)))
        
        # Use point shader if not specified
        return Shapes.points(points, colour)

    @staticmethod
    def plot(x, y, colour=DEFAULT_LINE_COLOUR):
        """Plot a line through a series of x,y points.
        
        Parameters
        ----------
        x : float or array-like
            X coordinates
        y : float or array-like
            Y coordinates
        colour : Colour, optional
            Line colour (default: white)
        params : RenderParams, optional
            Rendering parameters

        Returns
        -------
        RenderObject
            Line render object
        """
        x = np.atleast_1d(x)
        y = np.atleast_1d(y)
        
        if len(x) != len(y):
            raise ValueError("x and y must have same length")
        
        points = np.column_stack((x, y, np.zeros_like(x)))
        return Shapes.linestring(points, colour)
    
    ###########################################################################
    ###########  MULTIPLE GEOMETRIES  #########################################
    
    @staticmethod
    def beam(p0, p1, width, height, colour=DEFAULT_FACE_COLOUR, wireframe_colour=DEFAULT_WIREFRAME_COLOUR, show_body=True, show_wireframe=True):
        """Create a rectangular beam between two points.
        
        Args:
            p0 (tuple): Start point XYZ coordinates
            p1 (tuple): End point XYZ coordinates
            width (float): Width of beam cross-section
            height (float): Height of beam cross-section
            colour (tuple): RGB colour values for filled shape
            wireframe_colour (tuple): RGB colour values for wireframe. Defaults to white
            show_body (bool): Whether to show the body of the beam
            show_wireframe (bool): Whether to show the wireframe of the beam

        Returns:
            list[Shape]: [Filled beam shape, Wireframe shape]
        """
        p0, p1 = np.array(p0), np.array(p1)
        direction = p1 - p0
        length = np.linalg.norm(direction)
        
        if length == 0:
            return [Shape(GL_TRIANGLES), Shape(GL_LINES)]  # Return empty shape if p0 and p1 are the same
            
        # Calculate transforms - note we use midpoint since cube is centreed at origin
        dimensions = (width, height) if direction[0] == 0 and direction[1] == 0 else (height, width) # width & height get swapped if beam is vertical
        translation, rotation, scale = Shapes._calculate_transform(p0, p1, dimensions)
        # Create body and wireframe using cube, offset by 0.5 in z-direction, and transform to between p0 and p1
<<<<<<< HEAD
=======
        shapes = []
>>>>>>> f65f6a4d
        if show_body:
            body = Shapes.cube_body(colour=colour) \
                .transform(translate=(0, 0, 0.5)) \
                .transform(translation, rotation, scale)
<<<<<<< HEAD
=======
            shapes.append(body)
>>>>>>> f65f6a4d
        if show_wireframe:
            wireframe = Shapes.cube_wireframe(colour=wireframe_colour) \
                .transform(translate=(0, 0, 0.5)) \
                .transform(translation, rotation, scale)
<<<<<<< HEAD
        
        return [body, wireframe]
=======
            shapes.append(wireframe)
        return ShapeGroup(shapes)
>>>>>>> f65f6a4d
            
    @staticmethod
    def arrow(p0, p1, dimensions=DEFAULT_ARROW_DIMENSIONS, colour=DEFAULT_FACE_COLOUR, wireframe_colour=DEFAULT_WIREFRAME_COLOUR, segments=DEFAULT_SEGMENTS, show_body=True, show_wireframe=True):
        """Create a 3D arrow from p0 to p1.
        
        Args:
            p0 (tuple): Start point XYZ coordinates
            p1 (tuple): End point XYZ coordinates
            dimensions (ArrowDimensions): Arrow dimensions (shaft_radius, head_radius, head_length)
            colour (tuple): RGB colour values for filled shape
            wireframe_colour (tuple): RGB colour values for wireframe. Defaults to white
            segments (int): Number of segments for circular parts. Defaults to 16
            show_body (bool): Whether to show the body of the arrow
            show_wireframe (bool): Whether to show the wireframe of the arrow

        Returns:
            list[Shape]: [Filled arrow shape, Wireframe shape]
        """
        p0, p1 = np.array(p0), np.array(p1)
        direction = p1 - p0
        length = np.linalg.norm(direction)
        
        if length == 0:
            return [Shape(GL_TRIANGLES), Shape(GL_LINES)]  # Return empty shape if p0 and p1 are the same
    
        unit_direction = direction / length
        pHead = p1 - unit_direction * dimensions.head_length

        # Calculate transforms
        translation_shaft, rotation_shaft, scale_shaft = Shapes._calculate_transform(
            p0, pHead, (dimensions.shaft_radius, dimensions.shaft_radius))
        translation_head, rotation_head, scale_head = Shapes._calculate_transform(
            pHead, p1, (dimensions.head_radius, dimensions.head_radius))

<<<<<<< HEAD
        if show_body:
            # Create shaft (cylinder)
            shaft = Shapes.cylinder_body(segments=segments, colour=colour) \
                .transform(translation_shaft, rotation_shaft, scale_shaft)
            # Create arrowhead (cone)
            head = Shapes.cone_body(segments=segments, colour=colour) \
                .transform(translation_head, rotation_head, scale_head)
            body = shaft + head
            
        if show_wireframe:
            # Create shaft (cylinder)
            shaft_wireframe = Shapes.cylinder_wireframe(segments=segments, colour=wireframe_colour) \
                .transform(translation_shaft, rotation_shaft, scale_shaft)
            # Create arrowhead (cone)
            head_wireframe = Shapes.cone_wireframe(segments=segments, colour=wireframe_colour) \
                .transform(translation_head, rotation_head, scale_head)
            wireframe = shaft_wireframe + head_wireframe
        return [body, wireframe]
=======
        # Create shaft (cylinder)
        shaft, shaft_wireframe = Shapes.cylinder(segments=segments, colour=colour) \
            .transform(translation_shaft, rotation_shaft, scale_shaft)
        # Create arrowhead (cone)
        head, head_wireframe = Shapes.cone(segments=segments, colour=colour) \
            .transform(translation_head, rotation_head, scale_head)
        shapes = []
        if show_body:
            shapes.append(shaft + head)
        if show_wireframe:
            shapes.append(shaft_wireframe + head_wireframe)
        return ShapeGroup(shapes)
>>>>>>> f65f6a4d
    
    @staticmethod
    def axis(size=1.0, origin_radius=0.035, arrow_dimensions=DEFAULT_ARROW_DIMENSIONS,
                 origin_colour=Colour.BLACK, wireframe_colour=DEFAULT_WIREFRAME_COLOUR,
                 segments=DEFAULT_SEGMENTS, subdivisions=DEFAULT_SUBDIVISIONS, show_body=True, show_wireframe=True):
        """Add coordinate axis arrows.
        
        Parameters
        ----------
        size : float, optional
            Length of axis arrows (default: 1.0)
        origin_radius : float, optional
            Radius of origin sphere (default: 0.035)
        arrow_dimensions : ArrowDimensions, optional
            Arrow dimensions
        origin_colour : Colour, optional
            Colour of origin sphere (default: BLACK)
        wireframe_colour : Colour, optional
            Colour of wireframe (default: BLACK)
        segments : int, optional
            Number of segments for circular parts. Defaults to 16
        subdivisions : int, optional
            Number of subdivisions for sphere. Defaults to 4
        show_body : bool, optional
            Whether to show body of axis arrows. Defaults to True
        show_wireframe : bool, optional
            Whether to show wireframe of axis arrows. Defaults to True
        

        Returns
        -------
        ObjectContainer
            Collection containing 'body' and 'wireframe' objects
        """
<<<<<<< HEAD
        return Shapes.combine([
            Shapes.arrow((0,0,0), (size,0,0), arrow_dimensions, (1,0,0), wireframe_colour, segments),
            Shapes.arrow((0,0,0), (0,size,0), arrow_dimensions, (0,1,0), wireframe_colour, segments),
            Shapes.arrow((0,0,0), (0,0,size), arrow_dimensions, (0,0,1), wireframe_colour, segments),
            Shapes.sphere(position=(0,0,0), radius=origin_radius, subdivisions=subdivisions, colour=origin_colour)
        ])
=======

        x_body, x_wireframe = Shapes.arrow((0,0,0), (size,0,0), arrow_dimensions, (1,0,0), wireframe_colour, segments)
        y_body, y_wireframe = Shapes.arrow((0,0,0), (0,size,0), arrow_dimensions, (0,1,0), wireframe_colour, segments)
        z_body, z_wireframe = Shapes.arrow((0,0,0), (0,0,size), arrow_dimensions, (0,0,1), wireframe_colour, segments)  
        origin_shape = Shapes.sphere(position=(0,0,0), radius=origin_radius, subdivisions=subdivisions, colour=origin_colour)

        shapes = []
        if show_body:        
            body = x_body + y_body + z_body + origin_shape
            shapes.append(body)
        if show_wireframe:
            wireframe = x_wireframe + y_wireframe + z_wireframe
            shapes.append(wireframe)
        return ShapeGroup(shapes)
>>>>>>> f65f6a4d

    @staticmethod
    def axis_ticks(size=5.0, tick_params=DEFAULT_AXIS_TICKS):
        """Add axis ticks in the XY plane.
         
        Parameters
        ----------
        size : float, optional
            Axis size (default: 5.0)
        tick_params : list, optional
            List of tick parameters for different detail levels
            Each dict contains: increment, tick_size, line_width (overrides RenderParams.line_width), tick_colour TODO: add line width

        Returns
        -------
        ObjectContainer
            Collection containing tick objects at different detail levels
        """
        shapes = []
        
        for n, tick_level in enumerate(tick_params):
            increment = tick_level['increment']
            tick_size = tick_level['tick_size']
            # line_width = tick_level['line_width'] # TODO: add line width
            tick_colour = tick_level['tick_colour']
            tick_shape = None
            
            for i in np.arange(-size + increment, size + increment/2, increment):
                if abs(i) < 1e-10:  # Skip centre
                    continue
                    
                x_tick = Shapes.line((i, 0, 0), (i, tick_size, 0), tick_colour)
                y_tick = Shapes.line((0, i, 0), (tick_size, i, 0), tick_colour)
                
                if tick_shape is None:
                    tick_shape = x_tick + y_tick
                else:
                    tick_shape = tick_shape + x_tick + y_tick

            if tick_shape is not None:
                shapes.append(tick_shape)
                
        return ShapeGroup(shapes)
    
    @staticmethod
    def _calculate_transform(p0, p1, cross_section=(1, 1)):
        """Calculate transformation between (0, 1) and (p0, p1).
        
        Args:
            p0 (tuple): Start point XYZ coordinates
            p1 (tuple): End point XYZ coordinates
            cross_section (tuple): XY scale factors. Defaults to (1, 1)
        
        Returns:
            tuple: (translation, rotation, scale) transformation parameters
        """
        # Convert inputs to numpy arrays
        p0, p1 = np.array(p0), np.array(p1)

        # Calculate direction vector
        direction = p1 - p0
        length = np.linalg.norm(direction)

        # Calculate rotation angles
        if length > 0:
            # Normalize the direction vector
            unit_direction = direction / length

            # Calculate rotation angles
            rz = np.arctan2(unit_direction[1], unit_direction[0])
            ry = np.arctan2(unit_direction[0] * np.cos(rz) + unit_direction[1] * np.sin(rz), unit_direction[2])
            rx = 0  # We don't need to rotate around x-axis for this alignment

            rotation = (rx, ry, rz)
        else:
            # If p0 and p1 are the same point, no rotation is needed
            rotation = (0, 0, 0)

        # Calculate translation and scale
        translation = p0
        scale = np.array([cross_section[0], cross_section[1], length])

        return translation, rotation, scale<|MERGE_RESOLUTION|>--- conflicted
+++ resolved
@@ -442,6 +442,7 @@
 
     @staticmethod
     def triangle(p1, p2, p3, colour=DEFAULT_FACE_COLOUR, wireframe_colour=DEFAULT_WIREFRAME_COLOUR, show_body=True, show_wireframe=True):
+    def triangle(p1, p2, p3, colour=DEFAULT_FACE_COLOUR, wireframe_colour=DEFAULT_WIREFRAME_COLOUR, show_body=True, show_wireframe=True):
         """Create a filled triangle from three points.
         
         Args:
@@ -458,11 +459,7 @@
             shapes.append(Shapes.triangle_body(p1, p2, p3, colour))
         if show_wireframe:
             shapes.append(Shapes.triangle_wireframe(p1, p2, p3, wireframe_colour))
-<<<<<<< HEAD
         return shapes
-=======
-        return ShapeGroup(shapes)
->>>>>>> f65f6a4d
     
     @staticmethod
     def triangle_body(p1, p2, p3, colour=DEFAULT_FACE_COLOUR):
@@ -505,18 +502,13 @@
 
     @staticmethod
     def rectangle(position, width, height, colour=DEFAULT_FACE_COLOUR, wireframe_colour=DEFAULT_WIREFRAME_COLOUR, show_body=True, show_wireframe=True):
-<<<<<<< HEAD
         """Create a 2D rectangle.
-=======
-        """Create a filled rectangle in the XY plane.
->>>>>>> f65f6a4d
         
         Args:
             position (tuple): XYZ coordinates of rectangle centre
             width (float): Total width of rectangle
             height (float): Total height of rectangle
             colour (tuple): RGB colour values
-<<<<<<< HEAD
             wireframe_colour (tuple): RGB colour values
             show_body (bool): Whether to show the body of the rectangle
             show_wireframe (bool): Whether to show the wireframe of the rectangle
@@ -530,18 +522,6 @@
         if show_wireframe:
             shapes.append(Shapes.rectangle_wireframe(position, width, height, wireframe_colour))
         return shapes
-=======
-        
-        Returns:
-            Shape: Rectangle shape in XY plane
-        """ 
-        shapes = []
-        if show_body:
-            shapes.append(Shapes.rectangle_body(position, width, height, colour))
-        if show_wireframe:
-            shapes.append(Shapes.rectangle_wireframe(position, width, height, wireframe_colour))
-        return ShapeGroup(shapes)
->>>>>>> f65f6a4d
 
     @staticmethod
     def rectangle_body(position, width, height, colour=DEFAULT_FACE_COLOUR):
@@ -595,40 +575,26 @@
 
     @staticmethod
     def circle(position, radius, segments=DEFAULT_SEGMENTS, colour=DEFAULT_FACE_COLOUR, wireframe_colour=DEFAULT_WIREFRAME_COLOUR, show_body=True, show_wireframe=True):
-<<<<<<< HEAD
         """Create a circle.
-=======
-        """Create a filled circle in the XY plane.
->>>>>>> f65f6a4d
         
         Args:
             position (tuple): XYZ coordinates of circle centre
             radius (float): Circle radius
             segments (int): Number of segments around circumference
             colour (tuple): RGB colour values
-<<<<<<< HEAD
             wireframe_colour (tuple): RGB colour values
             show_body (bool): Whether to show the body of the circle
             show_wireframe (bool): Whether to show the wireframe of the circle
 
         Returns:
             Shape: Circle shape
-=======
-        
-        Returns:
-            Shape: Circle shape made of triangular segments
->>>>>>> f65f6a4d
         """
         shapes = []
         if show_body:
             shapes.append(Shapes.circle_body(position, radius, segments, colour))
         if show_wireframe:
             shapes.append(Shapes.circle_wireframe(position, radius, segments, wireframe_colour))
-<<<<<<< HEAD
         return shapes
-=======
-        return ShapeGroup(shapes)
->>>>>>> f65f6a4d
 
     @staticmethod
     def circle_body(position, radius, segments=DEFAULT_SEGMENTS, colour=DEFAULT_FACE_COLOUR):
@@ -683,7 +649,7 @@
 
     @staticmethod
     def cube(position=(0,0,0), size=1.0, colour=DEFAULT_FACE_COLOUR, wireframe_colour=DEFAULT_WIREFRAME_COLOUR, show_body=True, show_wireframe=True):
-<<<<<<< HEAD
+    def cube(position=(0,0,0), size=1.0, colour=DEFAULT_FACE_COLOUR, wireframe_colour=DEFAULT_WIREFRAME_COLOUR, show_body=True, show_wireframe=True):
         """Create a cube.
         
         Args:
@@ -706,28 +672,7 @@
     
     @staticmethod
     def cube_body(position=(0,0,0), size=1.0, colour=DEFAULT_FACE_COLOUR):
-=======
->>>>>>> f65f6a4d
         """Create a cube.
-        
-        Args:
-            position (tuple): XYZ coordinates of cube centre
-            size (float): Length of cube sides
-            colour (tuple): RGB colour values
-        
-        Returns:
-            Shape: Cube shape
-        """
-        shapes = []
-        if show_body:
-            shapes.append(Shapes.cube_body(position, size, colour))
-        if show_wireframe:
-            shapes.append(Shapes.cube_wireframe(position, size, wireframe_colour))
-        return ShapeGroup(shapes)
-
-    @staticmethod
-    def cube_body(position=(0,0,0), size=1.0, colour=DEFAULT_FACE_COLOUR):
-        """Create a filled cube.
         
         Args:
             position (tuple): XYZ coordinates of cube centre. Defaults to origin
@@ -839,11 +784,7 @@
         return shapes
 
     @staticmethod
-<<<<<<< HEAD
     def cylinder_body(position=(0,0,0), radius=0.5, height=1.0, segments=DEFAULT_SEGMENTS, colour=DEFAULT_FACE_COLOUR):
-=======
-    def cylinder(position=(0,0,0), radius=0.5, height=1.0, segments=DEFAULT_SEGMENTS, colour=DEFAULT_FACE_COLOUR, wireframe_colour=DEFAULT_WIREFRAME_COLOUR, show_body=True, show_wireframe=True):
->>>>>>> f65f6a4d
         """Create a cylinder.
         
         Args:
@@ -906,15 +847,10 @@
 
         # Cylinder body
         cylinder = Shape(GL_TRIANGLES, vertices, indices)
-<<<<<<< HEAD
         # Bottom and top circle bodies + wireframes
         bottom = Shapes.circle_body(position=(0,0,0), radius=radius, segments=segments, colour=colour).transform(rotate=(np.pi,0,0))
         top = Shapes.circle_body(position=(0,0,1), radius=radius, segments=segments, colour=colour)
         body = cylinder + bottom + top
-=======
-        bottom = Shapes.circle_body(position=(0,0,0), radius=radius, segments=segments, colour=colour).transform(rotate=(np.pi,0,0))
-        top = Shapes.circle_body(position=(0,0,1), radius=radius, segments=segments, colour=colour)
->>>>>>> f65f6a4d
         # Transform to position
         if position != (0,0,0):
             body.transform(translate=position)
@@ -941,11 +877,7 @@
     
     @staticmethod
     def cone(position=(0,0,0), radius=0.5, height=1.0, segments=DEFAULT_SEGMENTS, colour=DEFAULT_FACE_COLOUR, wireframe_colour=DEFAULT_WIREFRAME_COLOUR, show_body=True, show_wireframe=True):
-<<<<<<< HEAD
         """Create a cone.
-=======
-        """Create a cone.   
->>>>>>> f65f6a4d
         
         Args:
             position (tuple): XYZ coordinates of base centre. Defaults to origin
@@ -953,17 +885,10 @@
             height (float): Height of cone. Defaults to 1.0
             segments (int): Number of segments around base circumference. Defaults to 32
             colour (tuple): RGB colour values. Defaults to white
-<<<<<<< HEAD
             wireframe_colour (tuple): RGB colour values. Defaults to white
             show_body (bool): Whether to show the body of the cone
             show_wireframe (bool): Whether to show the wireframe of the cone
 
-=======
-            wireframe_colour (tuple): RGB colour values for wireframe. Defaults to white
-            show_body (bool): Whether to show filled shape. Defaults to True
-            show_wireframe (bool): Whether to show wireframe. Defaults to True
-        
->>>>>>> f65f6a4d
         Returns:
             Shape: Cone shape
         """
@@ -972,19 +897,11 @@
             shapes.append(Shapes.cone_body(position, radius, height, segments, colour))
         if show_wireframe:
             shapes.append(Shapes.cone_wireframe(position, radius, segments, wireframe_colour))
-<<<<<<< HEAD
         return shapes
             
     @staticmethod
     def cone_body(position=(0,0,0), radius=0.5, height=1.0, segments=DEFAULT_SEGMENTS, colour=DEFAULT_FACE_COLOUR):
         """Create a cone.
-=======
-        return ShapeGroup(shapes)
-    
-    @staticmethod
-    def cone_body(position=(0,0,0), radius=0.5, height=1.0, segments=DEFAULT_SEGMENTS, colour=DEFAULT_FACE_COLOUR):
-        """Create a filled cone.
->>>>>>> f65f6a4d
         
         Args:
             position (tuple): XYZ coordinates of base centre. Defaults to origin
@@ -1025,10 +942,7 @@
         cone = Shape(GL_TRIANGLES, vertices, indices)
         # Create bottom circle
         base_circle = Shapes.circle_body(position=(0,0,0), radius=0.5, segments=segments, colour=colour).transform(rotate=(np.pi,0,0))
-<<<<<<< HEAD
         body = cone + base_circle
-=======
->>>>>>> f65f6a4d
         # Transform to position
         if position != (0,0,0):
             body.transform(translate=position)
@@ -1342,6 +1256,7 @@
     
     @staticmethod
     def beam(p0, p1, width, height, colour=DEFAULT_FACE_COLOUR, wireframe_colour=DEFAULT_WIREFRAME_COLOUR, show_body=True, show_wireframe=True):
+    def beam(p0, p1, width, height, colour=DEFAULT_FACE_COLOUR, wireframe_colour=DEFAULT_WIREFRAME_COLOUR, show_body=True, show_wireframe=True):
         """Create a rectangular beam between two points.
         
         Args:
@@ -1368,31 +1283,19 @@
         dimensions = (width, height) if direction[0] == 0 and direction[1] == 0 else (height, width) # width & height get swapped if beam is vertical
         translation, rotation, scale = Shapes._calculate_transform(p0, p1, dimensions)
         # Create body and wireframe using cube, offset by 0.5 in z-direction, and transform to between p0 and p1
-<<<<<<< HEAD
-=======
-        shapes = []
->>>>>>> f65f6a4d
         if show_body:
             body = Shapes.cube_body(colour=colour) \
                 .transform(translate=(0, 0, 0.5)) \
                 .transform(translation, rotation, scale)
-<<<<<<< HEAD
-=======
-            shapes.append(body)
->>>>>>> f65f6a4d
         if show_wireframe:
             wireframe = Shapes.cube_wireframe(colour=wireframe_colour) \
                 .transform(translate=(0, 0, 0.5)) \
                 .transform(translation, rotation, scale)
-<<<<<<< HEAD
         
         return [body, wireframe]
-=======
-            shapes.append(wireframe)
-        return ShapeGroup(shapes)
->>>>>>> f65f6a4d
-            
-    @staticmethod
+            
+    @staticmethod
+    def arrow(p0, p1, dimensions=DEFAULT_ARROW_DIMENSIONS, colour=DEFAULT_FACE_COLOUR, wireframe_colour=DEFAULT_WIREFRAME_COLOUR, segments=DEFAULT_SEGMENTS, show_body=True, show_wireframe=True):
     def arrow(p0, p1, dimensions=DEFAULT_ARROW_DIMENSIONS, colour=DEFAULT_FACE_COLOUR, wireframe_colour=DEFAULT_WIREFRAME_COLOUR, segments=DEFAULT_SEGMENTS, show_body=True, show_wireframe=True):
         """Create a 3D arrow from p0 to p1.
         
@@ -1425,7 +1328,6 @@
         translation_head, rotation_head, scale_head = Shapes._calculate_transform(
             pHead, p1, (dimensions.head_radius, dimensions.head_radius))
 
-<<<<<<< HEAD
         if show_body:
             # Create shaft (cylinder)
             shaft = Shapes.cylinder_body(segments=segments, colour=colour) \
@@ -1444,20 +1346,6 @@
                 .transform(translation_head, rotation_head, scale_head)
             wireframe = shaft_wireframe + head_wireframe
         return [body, wireframe]
-=======
-        # Create shaft (cylinder)
-        shaft, shaft_wireframe = Shapes.cylinder(segments=segments, colour=colour) \
-            .transform(translation_shaft, rotation_shaft, scale_shaft)
-        # Create arrowhead (cone)
-        head, head_wireframe = Shapes.cone(segments=segments, colour=colour) \
-            .transform(translation_head, rotation_head, scale_head)
-        shapes = []
-        if show_body:
-            shapes.append(shaft + head)
-        if show_wireframe:
-            shapes.append(shaft_wireframe + head_wireframe)
-        return ShapeGroup(shapes)
->>>>>>> f65f6a4d
     
     @staticmethod
     def axis(size=1.0, origin_radius=0.035, arrow_dimensions=DEFAULT_ARROW_DIMENSIONS,
@@ -1492,29 +1380,12 @@
         ObjectContainer
             Collection containing 'body' and 'wireframe' objects
         """
-<<<<<<< HEAD
         return Shapes.combine([
             Shapes.arrow((0,0,0), (size,0,0), arrow_dimensions, (1,0,0), wireframe_colour, segments),
             Shapes.arrow((0,0,0), (0,size,0), arrow_dimensions, (0,1,0), wireframe_colour, segments),
             Shapes.arrow((0,0,0), (0,0,size), arrow_dimensions, (0,0,1), wireframe_colour, segments),
             Shapes.sphere(position=(0,0,0), radius=origin_radius, subdivisions=subdivisions, colour=origin_colour)
         ])
-=======
-
-        x_body, x_wireframe = Shapes.arrow((0,0,0), (size,0,0), arrow_dimensions, (1,0,0), wireframe_colour, segments)
-        y_body, y_wireframe = Shapes.arrow((0,0,0), (0,size,0), arrow_dimensions, (0,1,0), wireframe_colour, segments)
-        z_body, z_wireframe = Shapes.arrow((0,0,0), (0,0,size), arrow_dimensions, (0,0,1), wireframe_colour, segments)  
-        origin_shape = Shapes.sphere(position=(0,0,0), radius=origin_radius, subdivisions=subdivisions, colour=origin_colour)
-
-        shapes = []
-        if show_body:        
-            body = x_body + y_body + z_body + origin_shape
-            shapes.append(body)
-        if show_wireframe:
-            wireframe = x_wireframe + y_wireframe + z_wireframe
-            shapes.append(wireframe)
-        return ShapeGroup(shapes)
->>>>>>> f65f6a4d
 
     @staticmethod
     def axis_ticks(size=5.0, tick_params=DEFAULT_AXIS_TICKS):
